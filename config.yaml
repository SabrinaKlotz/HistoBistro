# logging options
save_dir:
  desc: path to save models, outputs, and folds
  # value: /home/ubuntu/logs
  value: /lustre/groups/peng/workspace/sophia.wagner/logs
project:
  desc: wandb project name
  value: hackathon
name:
  desc: costum prefix for logging
  value: debug

# task definition
data_config:
  desc: config file for data paths
  # value: /home/ubuntu/projects/idkidc/data_config.yaml
  value: /home/haicu/sophia.wagner/projects/idkidc/data_config.yaml
task:
  desc: training task in ['binary', 'multiclass', 'multilabel']
  value: binary
target:
  desc: targets used for training
  value: isMSIH
num_classes:
  desc: number of classes for training
  value: 1
cohorts:
  desc: cohort used for training, in the shape ["cohort_name_1", "cohort_name_2"]
<<<<<<< HEAD
  value: ["MAINZ"]
=======
  value: ["TCGA"]
>>>>>>> fd22ea7d
ext_cohorts:
  desc: cohort used for external validation
  # value: ["MCO", "DACHS", "QUASAR", "RAINBOW", "TCGA", "Epi700"]
  value: ["TCGA"]
clini_info:
  desc: dict with stats for clinical labels to include in training. not used if value = empty dictionary
  value: {}
    # AGE:
    #   mean: null
    #   std: null
    # GENDER:
    #   mean: null
    #   std: null
    # LEFT_RIGHT:
    #   mean: null
    #   std: null
seed:
  desc: random state, e.g., for splitting the data
  value: null

# model options
model:
  desc: costum prefix for logging
  value: transformer
norm:
  desc: type of pre-processing
  value: macenko
feats:
  desc: type of features
  value: ctranspath
input_dim:
  desc: num of output channels of the features extractor
  value: 768
num_tiles:
  desc: number of tiles to sample from all tiles
  value: -1
pad_tiles:
  desc: whether to pad the tiles up to num_tiles if number of tiles is smaller than num_tiles
  value: false

# training options
folds:
  desc: number of folds
  value: 5
num_epochs:
  desc: number of epochs
  value: 8
optimizer:
  desc: optimizer for model training
  value: AdamW
criterion: 
  desc: loss function for model training
  value: BCEWithLogitsLoss
scheduler:
  desc: scheduler for model training
  value: null
lr:
  desc: learning rate
  value: 2.0e-05
wd:
  desc: weight decay
  value: 2.0e-05
bs:
  desc: batch size during training
  value: 1
stop_criterion:
  desc: metric for choosing best model
  value: loss
resume:
  desc: path to trained model for evaluation
  value: null
debug:
  desc: debug flag, turns off login etc.
  value: false<|MERGE_RESOLUTION|>--- conflicted
+++ resolved
@@ -26,11 +26,7 @@
   value: 1
 cohorts:
   desc: cohort used for training, in the shape ["cohort_name_1", "cohort_name_2"]
-<<<<<<< HEAD
   value: ["MAINZ"]
-=======
-  value: ["TCGA"]
->>>>>>> fd22ea7d
 ext_cohorts:
   desc: cohort used for external validation
   # value: ["MCO", "DACHS", "QUASAR", "RAINBOW", "TCGA", "Epi700"]
