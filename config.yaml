--- conflicted
+++ resolved
@@ -30,11 +30,7 @@
 ext_cohorts:
   desc: cohort used for external validation
   # value: ["MCO", "DACHS", "QUASAR", "RAINBOW", "TCGA", "Epi700"]
-<<<<<<< HEAD
-  value: ['CPTAC', 'DACHS', 'DUSSEL', 'Epi700', 'ERLANGEN', 'FOXTROT', 'MCO', 'MECC', 'MUNICH', 'QUASAR', 'RAINBOW', 'TCGA', 'TRANSCOT']
-=======
   value: ["MCO", "DACHS", "QUASAR", "RAINBOW", "TCGA", "Epi700", "CPTAC", "DUSSEL", "MECC", "MUNICH", "YCR-BCIP-resections", "YCR-BCIP-biopsies", "FOXTROT", "MAINZ"]
->>>>>>> bb405d15
 clini_info:
   desc: dict with stats for clinical labels to include in training. not used if value = {} (empty dictionary)
   value: {}
